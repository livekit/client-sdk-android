--- conflicted
+++ resolved
@@ -41,9 +41,6 @@
     val e2ee: Boolean = false,
     val e2eeKey: String? = "",
 ) : AndroidViewModel(application) {
-<<<<<<< HEAD
-=======
-    val audioHandler = AudioSwitchHandler(application)
 
     private fun getE2EEOptions(): E2EEOptions? {
         var e2eeOptions: E2EEOptions? = null
@@ -53,9 +50,6 @@
         e2eeOptions?.keyProvider?.setKey(e2eeKey!!, null, 0)
         return e2eeOptions
     }
-
-
->>>>>>> f2c1a538
 
     val room = LiveKit.create(
         appContext = application,
