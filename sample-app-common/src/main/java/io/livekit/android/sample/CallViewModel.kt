--- conflicted
+++ resolved
@@ -64,11 +64,8 @@
     application: Application,
     val e2ee: Boolean = false,
     val e2eeKey: String? = "",
-<<<<<<< HEAD
+    val audioProcessorOptions: AudioProcessorOptions? = null,
     val stressTest: StressTest = StressTest.None,
-=======
-    val audioProcessorOptions: AudioProcessorOptions? = null,
->>>>>>> 8840856d
 ) : AndroidViewModel(application) {
 
     private fun getE2EEOptions(): E2EEOptions? {
