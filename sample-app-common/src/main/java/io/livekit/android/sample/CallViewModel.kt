--- conflicted
+++ resolved
@@ -193,12 +193,7 @@
 
     override fun onCleared() {
         super.onCleared()
-<<<<<<< HEAD
-        mutableRoom.value?.disconnect()
-=======
         room.disconnect()
-        audioManager.stop()
->>>>>>> 62701fd0
     }
 
     fun setMicEnabled(enabled: Boolean) {
