--- conflicted
+++ resolved
@@ -6,11 +6,7 @@
 # http://www.gradle.org/docs/current/userguide/build_environment.html
 # Specifies the JVM arguments used for the daemon process.
 # The setting is particularly useful for tweaking memory settings.
-<<<<<<< HEAD
-org.gradle.jvmargs=-Xmx2g
-=======
 org.gradle.jvmargs=-Xmx4g
->>>>>>> d3f85807
 # When configured, Gradle will run in incubating parallel mode.
 # This option should only be used with decoupled projects. More details, visit
 # http://www.gradle.org/docs/current/userguide/multi_project_builds.html#sec:decoupled_projects
