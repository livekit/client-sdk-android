--- conflicted
+++ resolved
@@ -108,9 +108,10 @@
             deviceId = targetDeviceName,
             position = cameraEnumerator.getCameraPosition(targetDeviceName),
         )
-<<<<<<< HEAD
-
-        LKLog.w { "unknown CameraCapturer class: ${targetVideoCapturer.javaClass.canonicalName}. Reported dimensions may be inaccurate." }
+
+        if (targetVideoCapturer !is VideoCapturerWithSize) {
+            LKLog.w { "unknown CameraCapturer class: ${targetVideoCapturer.javaClass.canonicalName}. Reported dimensions may be inaccurate." }
+        }
         return Pair(
             targetVideoCapturer,
             newOptions,
@@ -122,23 +123,6 @@
 
         override val cameraVersion = 1
 
-=======
-
-        if (targetVideoCapturer !is VideoCapturerWithSize) {
-            LKLog.w { "unknown CameraCapturer class: ${targetVideoCapturer.javaClass.canonicalName}. Reported dimensions may be inaccurate." }
-        }
-        return Pair(
-            targetVideoCapturer,
-            newOptions,
-        )
-    }
-
-    private fun createCamera1Provider() = object : CameraProvider {
-        private val enumerator by lazy { Camera1Enumerator(true) }
-
-        override val cameraVersion = 1
-
->>>>>>> ecf4e0b5
         override fun provideEnumerator(context: Context) = enumerator
 
         override fun provideCapturer(
@@ -147,12 +131,8 @@
             eventsHandler: CameraEventsDispatchHandler,
         ): VideoCapturer {
             val targetDeviceName = enumerator.findCamera(options.deviceId, options.position)
-<<<<<<< HEAD
-            Camera1Helper.getSupportedFormats(Camera1Helper.getCameraId(options.deviceId))
-=======
             // Cache supported capture formats ahead of time to avoid future camera locks.
             Camera1Helper.getSupportedFormats(Camera1Helper.getCameraId(targetDeviceName))
->>>>>>> ecf4e0b5
             val targetVideoCapturer = enumerator.createCapturer(targetDeviceName, eventsHandler)
             return Camera1CapturerWithSize(
                 targetVideoCapturer as Camera1Capturer,
