/*
 * Copyright 2023 LiveKit, Inc.
 *
 * Licensed under the Apache License, Version 2.0 (the "License");
 * you may not use this file except in compliance with the License.
 * You may obtain a copy of the License at
 *
 *     http://www.apache.org/licenses/LICENSE-2.0
 *
 * Unless required by applicable law or agreed to in writing, software
 * distributed under the License is distributed on an "AS IS" BASIS,
 * WITHOUT WARRANTIES OR CONDITIONS OF ANY KIND, either express or implied.
 * See the License for the specific language governing permissions and
 * limitations under the License.
 */

package io.livekit.android.room

import com.vdurmont.semver4j.Semver
import io.livekit.android.ConnectOptions
import io.livekit.android.RoomOptions
import io.livekit.android.dagger.InjectionNames
import io.livekit.android.room.participant.ParticipantTrackPermission
import io.livekit.android.room.track.Track
import io.livekit.android.stats.NetworkInfo
import io.livekit.android.stats.getClientInfo
import io.livekit.android.util.CloseableCoroutineScope
import io.livekit.android.util.Either
import io.livekit.android.util.LKLog
import io.livekit.android.webrtc.toProtoSessionDescription
import kotlinx.coroutines.*
import kotlinx.coroutines.flow.MutableSharedFlow
import kotlinx.serialization.decodeFromString
import kotlinx.serialization.encodeToString
import kotlinx.serialization.json.Json
import livekit.LivekitModels
import livekit.LivekitModels.Encryption
import livekit.LivekitRtc
import livekit.LivekitRtc.JoinResponse
import livekit.LivekitRtc.ReconnectResponse
import okhttp3.*
import okio.ByteString
import okio.ByteString.Companion.toByteString
import org.webrtc.IceCandidate
import org.webrtc.PeerConnection
import org.webrtc.SessionDescription
import java.util.*
import javax.inject.Inject
import javax.inject.Named
import javax.inject.Singleton

/**
 * SignalClient to LiveKit WS servers
 * @suppress
 */
@OptIn(ExperimentalCoroutinesApi::class)
@Singleton
class SignalClient
@Inject
constructor(
    private val websocketFactory: WebSocket.Factory,
    private val json: Json,
    private val okHttpClient: OkHttpClient,
    @Named(InjectionNames.DISPATCHER_IO)
    private val ioDispatcher: CoroutineDispatcher,
    private val networkInfo: NetworkInfo,
) : WebSocketListener() {
    var isConnected = false
        private set
    private var currentWs: WebSocket? = null
    private var isReconnecting: Boolean = false
    var listener: Listener? = null
    private var serverVersion: Semver? = null
    private var lastUrl: String? = null
    private var lastOptions: ConnectOptions? = null
    private var lastRoomOptions: RoomOptions? = null

    // join will always return a JoinResponse.
    // reconnect will return a ReconnectResponse or a Unit if a different response was received.
    private var joinContinuation: CancellableContinuation<
            Either<
                    JoinResponse,
                    Either<ReconnectResponse, Unit>>>? = null
    private lateinit var coroutineScope: CloseableCoroutineScope

    private val requestFlowJobLock = Object()
    private var requestFlowJob: Job? = null
    private val requestFlow = MutableSharedFlow<LivekitRtc.SignalRequest>(Int.MAX_VALUE)

    private val responseFlow = MutableSharedFlow<LivekitRtc.SignalResponse>(Int.MAX_VALUE)

    private var pingJob: Job? = null
    private var pongJob: Job? = null
    private var pingTimeoutDurationMillis: Long = 0
    private var pingIntervalDurationMillis: Long = 0

    var connectionState: ConnectionState = ConnectionState.DISCONNECTED

    /**
     * @throws Exception if fails to connect.
     */
    suspend fun join(
        url: String,
        token: String,
        options: ConnectOptions = ConnectOptions(),
        roomOptions: RoomOptions = RoomOptions(),
    ): JoinResponse {
        val joinResponse = connect(url, token, options, roomOptions)
        return (joinResponse as Either.Left).value
    }

    /**
     * @throws Exception if fails to connect.
     */
    suspend fun reconnect(url: String, token: String, participantSid: String?): Either<ReconnectResponse, Unit> {
        val reconnectResponse = connect(
            url,
            token,
            (lastOptions ?: ConnectOptions()).copy()
                .apply {
                    reconnect = true
                    this.participantSid = participantSid
                },
            lastRoomOptions ?: RoomOptions()
        )
        return (reconnectResponse as Either.Right).value
    }

    private suspend fun connect(
        url: String,
        token: String,
        options: ConnectOptions,
        roomOptions: RoomOptions
    ): Either<JoinResponse, Either<ReconnectResponse, Unit>> {
        // Clean up any pre-existing connection.
        close(reason = "Starting new connection")

        val wsUrlString = "$url/rtc" + createConnectionParams(token, getClientInfo(), options, roomOptions)
        isReconnecting = options.reconnect

        LKLog.i { "connecting to $wsUrlString" }

        coroutineScope = CloseableCoroutineScope(SupervisorJob() + ioDispatcher)
        lastUrl = wsUrlString
        lastOptions = options
        lastRoomOptions = roomOptions

        val request = Request.Builder()
            .url(wsUrlString)
            .build()

        return suspendCancellableCoroutine {
            // Wait for join response through WebSocketListener
            joinContinuation = it
            currentWs = websocketFactory.newWebSocket(request, this)
        }
    }

    private fun createConnectionParams(
        token: String,
        clientInfo: LivekitModels.ClientInfo,
        options: ConnectOptions,
        roomOptions: RoomOptions
    ): String {

        val queryParams = mutableListOf<Pair<String, String>>()
        queryParams.add(CONNECT_QUERY_TOKEN to token)
        queryParams.add(CONNECT_QUERY_PROTOCOL to options.protocolVersion.value.toString())

        if (options.reconnect) {
            queryParams.add(CONNECT_QUERY_RECONNECT to 1.toString())
            options.participantSid?.let { sid ->
                queryParams.add(CONNECT_QUERY_PARTICIPANT_SID to sid)
            }
        }

        val autoSubscribe = if (options.autoSubscribe) 1 else 0
        queryParams.add(CONNECT_QUERY_AUTOSUBSCRIBE to autoSubscribe.toString())

        val adaptiveStream = if (roomOptions.adaptiveStream) 1 else 0
        queryParams.add(CONNECT_QUERY_ADAPTIVE_STREAM to adaptiveStream.toString())

        // Client info
        queryParams.add(CONNECT_QUERY_SDK to "android")
        queryParams.add(CONNECT_QUERY_VERSION to clientInfo.version)
        queryParams.add(CONNECT_QUERY_DEVICE_MODEL to clientInfo.deviceModel)
        queryParams.add(CONNECT_QUERY_OS to clientInfo.os)
        queryParams.add(CONNECT_QUERY_OS_VERSION to clientInfo.osVersion)
        queryParams.add(CONNECT_QUERY_NETWORK_TYPE to networkInfo.getNetworkType().protoName)

        return queryParams.foldIndexed("") { index, acc, pair ->
            val separator = if (index == 0) "?" else "&"
            acc + separator + "${pair.first}=${pair.second}"
        }
    }

    /**
     * Notifies that the downstream consumers of SignalClient are ready to consume messages.
     * Until this method is called, any messages received through the websocket are buffered.
     *
     * Should be called after resolving the join message.
     */
    fun onReadyForResponses() {
        coroutineScope.launch {
            responseFlow.collect {
                responseFlow.resetReplayCache()
                handleSignalResponseImpl(it)
            }
        }
    }

    @OptIn(ExperimentalCoroutinesApi::class)
    private fun startRequestQueue() {
        if (requestFlowJob != null) {
            return
        }
        synchronized(requestFlowJobLock) {
            if (requestFlowJob == null) {
                requestFlowJob = coroutineScope.launch {
                    requestFlow.collect {
                        requestFlow.resetReplayCache()
                        sendRequestImpl(it)
                    }
                }
            }
        }
    }

    /**
     * On reconnection, SignalClient waits until the peer connection is established to send messages.
     * Call this method when it is connected.
     */
    fun onPCConnected() {
        startRequestQueue()
    }

    //--------------------------------- WebSocket Listener --------------------------------------//
    override fun onMessage(webSocket: WebSocket, text: String) {
        LKLog.w { "received JSON message, unsupported in this version." }
    }

    override fun onMessage(webSocket: WebSocket, bytes: ByteString) {
        val byteArray = bytes.toByteArray()
        val signalResponseBuilder = LivekitRtc.SignalResponse.newBuilder()
            .mergeFrom(byteArray)
        val response = signalResponseBuilder.build()

        handleSignalResponse(response)
    }

    override fun onClosed(webSocket: WebSocket, code: Int, reason: String) {
        handleWebSocketClose(reason, code)
    }

    override fun onClosing(webSocket: WebSocket, code: Int, reason: String) {
        LKLog.v { "websocket closing" }
    }

    override fun onFailure(webSocket: WebSocket, t: Throwable, response: Response?) {
        var reason: String? = null
        try {
            lastUrl?.let {
                val validationUrl = "http" + it.substring(2).replaceFirst("/rtc?", "/rtc/validate?")
                val request = Request.Builder().url(validationUrl).build()
                val resp = okHttpClient.newCall(request).execute()
                val body = resp.body
                if (!resp.isSuccessful) {
                    reason = body?.string()
                }
                body?.close()
            }
        } catch (e: Throwable) {
            LKLog.e(e) { "failed to validate connection" }
        }

        if (reason != null) {
            LKLog.e(t) { "websocket failure: $reason" }
            val error = Exception(reason)
            listener?.onError(error)
            joinContinuation?.cancel(error)
        } else {
            LKLog.e(t) { "websocket failure: $response" }
            listener?.onError(t)
            joinContinuation?.cancel(t)
        }

        val wasConnected = isConnected

        if (wasConnected) {
            // onClosing/onClosed will not be called after onFailure.
            // Handle websocket closure here.
            handleWebSocketClose(
                reason = reason ?: response?.toString() ?: t.localizedMessage ?: "websocket failure",
                code = response?.code ?: CLOSE_REASON_WEBSOCKET_FAILURE
            )
        }
    }

    private fun handleWebSocketClose(reason: String, code: Int) {
        LKLog.v { "websocket closed" }
        isConnected = false
        listener?.onClose(reason, code)
        requestFlow.resetReplayCache()
        responseFlow.resetReplayCache()
        pingJob?.cancel()
        pongJob?.cancel()
    }

    //------------------------------- End WebSocket Listener ------------------------------------//

    private fun fromProtoSessionDescription(sd: LivekitRtc.SessionDescription): SessionDescription {
        val rtcSdpType = when (sd.type) {
            SD_TYPE_ANSWER -> SessionDescription.Type.ANSWER
            SD_TYPE_OFFER -> SessionDescription.Type.OFFER
            SD_TYPE_PRANSWER -> SessionDescription.Type.PRANSWER
            else -> throw IllegalArgumentException("invalid RTC SdpType: ${sd.type}")
        }
        return SessionDescription(rtcSdpType, sd.sdp)
    }

    fun sendOffer(offer: SessionDescription) {
        val sd = offer.toProtoSessionDescription()
        val request = LivekitRtc.SignalRequest.newBuilder()
            .setOffer(sd)
            .build()

        sendRequest(request)
    }

    fun sendAnswer(answer: SessionDescription) {
        val sd = answer.toProtoSessionDescription()
        val request = LivekitRtc.SignalRequest.newBuilder()
            .setAnswer(sd)
            .build()

        sendRequest(request)
    }

    fun sendCandidate(candidate: IceCandidate, target: LivekitRtc.SignalTarget) {
        val iceCandidateJSON = IceCandidateJSON(
            candidate = candidate.sdp,
            sdpMid = candidate.sdpMid,
            sdpMLineIndex = candidate.sdpMLineIndex
        )

        val trickleRequest = LivekitRtc.TrickleRequest.newBuilder()
            .setCandidateInit(json.encodeToString(iceCandidateJSON))
            .setTarget(target)
            .build()

        val request = LivekitRtc.SignalRequest.newBuilder()
            .setTrickle(trickleRequest)
            .build()

        sendRequest(request)
    }

    fun sendMuteTrack(trackSid: String, muted: Boolean) {
        val muteRequest = LivekitRtc.MuteTrackRequest.newBuilder()
            .setSid(trackSid)
            .setMuted(muted)
            .build()

        val request = LivekitRtc.SignalRequest.newBuilder()
            .setMute(muteRequest)
            .build()

        sendRequest(request)
    }

    /**
     * @param builder an optional builder to include other parameters related to the track
     */
    fun sendAddTrack(
        cid: String,
        name: String,
        type: LivekitModels.TrackType,
        builder: LivekitRtc.AddTrackRequest.Builder = LivekitRtc.AddTrackRequest.newBuilder()
    ) {
        var encryptionType = lastRoomOptions?.e2eeOptions?.encryptionType ?: LivekitModels.Encryption.Type.NONE
        val addTrackRequest = builder
            .setCid(cid)
            .setName(name)
            .setType(type)
            .setEncryption(encryptionType)
        val request = LivekitRtc.SignalRequest.newBuilder()
            .setAddTrack(addTrackRequest)
            .build()

        sendRequest(request)
    }

    fun sendUpdateTrackSettings(
        sid: String,
        disabled: Boolean,
        videoDimensions: Track.Dimensions?,
        videoQuality: LivekitModels.VideoQuality?,
        fps: Int?,
    ) {
        val trackSettings = LivekitRtc.UpdateTrackSettings.newBuilder()
            .addTrackSids(sid)
            .setDisabled(disabled)
            .apply {
                if (videoDimensions != null) {
                    width = videoDimensions.width
                    height = videoDimensions.height
                } else if (videoQuality != null) {
                    quality = videoQuality
                } else {
                    // default to HIGH
                    quality = LivekitModels.VideoQuality.HIGH
                }

                if (fps != null) {
                    setFps(fps)
                }
            }

        val request = LivekitRtc.SignalRequest.newBuilder()
            .setTrackSetting(trackSettings)
            .build()

        sendRequest(request)
    }

    fun sendUpdateSubscription(subscribe: Boolean, vararg participantTracks: LivekitModels.ParticipantTracks) {
        val participantTracksList = participantTracks.toList()

        // backwards compatibility for protocol version < 6
        val trackSids = participantTracksList.map { it.trackSidsList }.flatten()
        val subscription = LivekitRtc.UpdateSubscription.newBuilder()
            .addAllParticipantTracks(participantTracks.toList())
            .addAllTrackSids(trackSids)
            .setSubscribe(subscribe)

        val request = LivekitRtc.SignalRequest.newBuilder()
            .setSubscription(subscription)
            .build()

        sendRequest(request)
    }

    fun sendUpdateSubscriptionPermissions(
        allParticipants: Boolean,
        participantTrackPermissions: List<ParticipantTrackPermission>
    ) {
        val update = LivekitRtc.SubscriptionPermission.newBuilder()
            .setAllParticipants(allParticipants)
            .addAllTrackPermissions(participantTrackPermissions.map { it.toProto() })

        val request = LivekitRtc.SignalRequest.newBuilder()
            .setSubscriptionPermission(update)
            .build()

        sendRequest(request)
    }

    fun sendUpdateLocalMetadata(metadata: String?, name: String?) {
        val update = LivekitRtc.UpdateParticipantMetadata.newBuilder()
            .setMetadata(metadata ?: "")
            .setName(name ?: "")

        val request = LivekitRtc.SignalRequest.newBuilder()
            .setUpdateMetadata(update)
            .build()

        sendRequest(request)
    }

    fun sendSyncState(syncState: LivekitRtc.SyncState) {
        val request = LivekitRtc.SignalRequest.newBuilder()
            .setSyncState(syncState)
            .build()

        sendRequest(request)
    }

    internal fun sendSimulateScenario(scenario: LivekitRtc.SimulateScenario) {
        val request = LivekitRtc.SignalRequest.newBuilder()
            .setSimulate(scenario)
            .build()

        sendRequest(request)
    }

    fun sendLeave() {
        val request = LivekitRtc.SignalRequest.newBuilder()
            .setLeave(LivekitRtc.LeaveRequest.newBuilder().build())
            .build()
        sendRequest(request)
    }

    private fun sendRequest(request: LivekitRtc.SignalRequest) {
        val skipQueue = skipQueueTypes.contains(request.messageCase)

        if (skipQueue) {
            sendRequestImpl(request)
        } else {
            requestFlow.tryEmit(request)
        }
    }

    private fun sendRequestImpl(request: LivekitRtc.SignalRequest) {
        LKLog.v { "sending request: $request" }
        if (!isConnected || currentWs == null) {
            LKLog.w { "not connected, could not send request $request" }
            return
        }
        val message = request.toByteArray().toByteString()
        val sent = currentWs?.send(message) ?: false

        if (!sent) {
            LKLog.e { "error sending request: $request" }
        }
    }

    private fun handleSignalResponse(response: LivekitRtc.SignalResponse) {
        LKLog.v { "response: $response" }

        if (!isConnected) {
            var shouldProcessMessage = false

            // Only handle certain messages if not connected.
            if (response.hasJoin()) {
                isConnected = true
                startRequestQueue()
                pingTimeoutDurationMillis = response.join.pingTimeout.toLong() * 1000
                pingIntervalDurationMillis = response.join.pingInterval.toLong() * 1000
                startPingJob()
                try {
                    serverVersion = Semver(response.join.serverVersion)
                } catch (t: Throwable) {
                    LKLog.w(t) { "Thrown while trying to parse server version." }
                }
                joinContinuation?.resumeWith(Result.success(Either.Left(response.join)))
            } else if (response.hasLeave()) {
                // Some reconnects may immediately send leave back without a join response first.
                handleSignalResponseImpl(response)
            } else if (isReconnecting) {
                // When reconnecting, any message received means signal reconnected.
                // Newer servers will send a reconnect response first
                isReconnecting = false
                isConnected = true

                // Restart ping job with old settings.
                startPingJob()

                if (response.hasReconnect()) {
                    joinContinuation?.resumeWith(Result.success(Either.Right(Either.Left(response.reconnect))))
                } else {
                    joinContinuation?.resumeWith(Result.success(Either.Right(Either.Right(Unit))))
                    // Non-reconnect response, handle normally
                    shouldProcessMessage = true
                }
            } else {
                LKLog.e { "Received response while not connected. $response" }
            }
            if (!shouldProcessMessage) {
                return
            }
        }
        responseFlow.tryEmit(response)
    }

    private fun handleSignalResponseImpl(response: LivekitRtc.SignalResponse) {
        when (response.messageCase) {
            LivekitRtc.SignalResponse.MessageCase.ANSWER -> {
                val sd = fromProtoSessionDescription(response.answer)
                listener?.onAnswer(sd)
            }

            LivekitRtc.SignalResponse.MessageCase.OFFER -> {
                val sd = fromProtoSessionDescription(response.offer)
                listener?.onOffer(sd)
            }

            LivekitRtc.SignalResponse.MessageCase.TRICKLE -> {
                val iceCandidateJson =
                    json.decodeFromString<IceCandidateJSON>(response.trickle.candidateInit)
                val iceCandidate = IceCandidate(
                    iceCandidateJson.sdpMid,
                    iceCandidateJson.sdpMLineIndex,
                    iceCandidateJson.candidate
                )
                listener?.onTrickle(iceCandidate, response.trickle.target)
            }

            LivekitRtc.SignalResponse.MessageCase.UPDATE -> {
                listener?.onParticipantUpdate(response.update.participantsList)
            }

            LivekitRtc.SignalResponse.MessageCase.TRACK_PUBLISHED -> {
                listener?.onLocalTrackPublished(response.trackPublished)
            }

            LivekitRtc.SignalResponse.MessageCase.SPEAKERS_CHANGED -> {
                listener?.onSpeakersChanged(response.speakersChanged.speakersList)
            }

            LivekitRtc.SignalResponse.MessageCase.JOIN -> {
                LKLog.d { "received unexpected extra join message?" }
            }

            LivekitRtc.SignalResponse.MessageCase.LEAVE -> {
                listener?.onLeave(response.leave)
            }

            LivekitRtc.SignalResponse.MessageCase.MUTE -> {
                listener?.onRemoteMuteChanged(response.mute.sid, response.mute.muted)
            }

            LivekitRtc.SignalResponse.MessageCase.ROOM_UPDATE -> {
                listener?.onRoomUpdate(response.roomUpdate.room)
            }

            LivekitRtc.SignalResponse.MessageCase.CONNECTION_QUALITY -> {
                listener?.onConnectionQuality(response.connectionQuality.updatesList)
            }

            LivekitRtc.SignalResponse.MessageCase.STREAM_STATE_UPDATE -> {
                listener?.onStreamStateUpdate(response.streamStateUpdate.streamStatesList)
            }

            LivekitRtc.SignalResponse.MessageCase.SUBSCRIBED_QUALITY_UPDATE -> {
                val versionToIgnoreUpTo = Semver("0.15.1")
                if ((serverVersion?.compareTo(versionToIgnoreUpTo) ?: 1) <= 0) {
                    return
                }
                listener?.onSubscribedQualityUpdate(response.subscribedQualityUpdate)
            }

            LivekitRtc.SignalResponse.MessageCase.SUBSCRIPTION_PERMISSION_UPDATE -> {
                listener?.onSubscriptionPermissionUpdate(response.subscriptionPermissionUpdate)
            }

            LivekitRtc.SignalResponse.MessageCase.REFRESH_TOKEN -> {
                listener?.onRefreshToken(response.refreshToken)
            }

            LivekitRtc.SignalResponse.MessageCase.TRACK_UNPUBLISHED -> {
                listener?.onLocalTrackUnpublished(response.trackUnpublished)
            }

            LivekitRtc.SignalResponse.MessageCase.PONG -> {
                resetPingTimeout()
            }

            LivekitRtc.SignalResponse.MessageCase.PONG_RESP -> {
                // TODO
            }

            LivekitRtc.SignalResponse.MessageCase.RECONNECT -> {
                // TODO
            }
<<<<<<< HEAD
            LivekitRtc.SignalResponse.MessageCase.SUBSCRIPTION_RESPONSE -> {
                // TODO
            }
=======

>>>>>>> 1ad5dc0d
            LivekitRtc.SignalResponse.MessageCase.MESSAGE_NOT_SET,
            null -> {
                LKLog.v { "empty messageCase!" }
            }
        }
    }

    private fun startPingJob() {
        if (pingJob == null && pingIntervalDurationMillis != 0L) {
            pingJob = coroutineScope.launch {
                while (true) {
                    delay(pingIntervalDurationMillis)

                    val pingTimestamp = Date().time
                    val pingRequest = LivekitRtc.SignalRequest.newBuilder()
                        .setPing(pingTimestamp)
                        .build()
                    LKLog.v { "Sending ping: $pingTimestamp" }
                    sendRequest(pingRequest)
                    startPingTimeout(pingTimestamp)
                }
            }
        }
    }

    private fun startPingTimeout(timestamp: Long) {
        if (pongJob != null) {
            return
        }
        pongJob = coroutineScope.launch {
            delay(pingTimeoutDurationMillis)
            LKLog.d { "Ping timeout reached for ping sent at $timestamp." }
            currentWs?.close(CLOSE_REASON_PING_TIMEOUT, "Ping timeout")
        }
    }

    private fun resetPingTimeout() {
        pongJob?.cancel()
        pongJob = null
    }

    /**
     * Closes out any existing websocket connection, and cleans up used resources.
     *
     * Can be reused afterwards.
     */
    fun close(code: Int = CLOSE_REASON_NORMAL_CLOSURE, reason: String = "Normal Closure") {
        LKLog.v(Exception()) { "Closing SignalClient: code = $code, reason = $reason" }
        isConnected = false
        isReconnecting = false
        if (::coroutineScope.isInitialized) {
            coroutineScope.close()
        }
        requestFlowJob?.cancel()
        requestFlowJob = null
        pingJob?.cancel()
        pingJob = null
        pongJob?.cancel()
        pongJob = null
        currentWs?.close(code, reason)
        currentWs = null
        joinContinuation?.cancel()
        joinContinuation = null
        // TODO: support calling this from connect without wiping any queued requests.
        //requestFlow.resetReplayCache()
        responseFlow.resetReplayCache()
        lastUrl = null
        lastOptions = null
        lastRoomOptions = null
    }

    interface Listener {
        fun onAnswer(sessionDescription: SessionDescription)
        fun onOffer(sessionDescription: SessionDescription)
        fun onTrickle(candidate: IceCandidate, target: LivekitRtc.SignalTarget)
        fun onLocalTrackPublished(response: LivekitRtc.TrackPublishedResponse)
        fun onParticipantUpdate(updates: List<LivekitModels.ParticipantInfo>)
        fun onSpeakersChanged(speakers: List<LivekitModels.SpeakerInfo>)
        fun onClose(reason: String, code: Int)
        fun onRemoteMuteChanged(trackSid: String, muted: Boolean)
        fun onRoomUpdate(update: LivekitModels.Room)
        fun onConnectionQuality(updates: List<LivekitRtc.ConnectionQualityInfo>)
        fun onLeave(leave: LivekitRtc.LeaveRequest)
        fun onError(error: Throwable)
        fun onStreamStateUpdate(streamStates: List<LivekitRtc.StreamStateInfo>)
        fun onSubscribedQualityUpdate(subscribedQualityUpdate: LivekitRtc.SubscribedQualityUpdate)
        fun onSubscriptionPermissionUpdate(subscriptionPermissionUpdate: LivekitRtc.SubscriptionPermissionUpdate)
        fun onRefreshToken(token: String)
        fun onLocalTrackUnpublished(trackUnpublished: LivekitRtc.TrackUnpublishedResponse)
    }

    companion object {
        const val CONNECT_QUERY_TOKEN = "access_token"
        const val CONNECT_QUERY_RECONNECT = "reconnect"
        const val CONNECT_QUERY_AUTOSUBSCRIBE = "auto_subscribe"
        const val CONNECT_QUERY_ADAPTIVE_STREAM = "adaptive_stream"
        const val CONNECT_QUERY_SDK = "sdk"
        const val CONNECT_QUERY_VERSION = "version"
        const val CONNECT_QUERY_PROTOCOL = "protocol"
        const val CONNECT_QUERY_DEVICE_MODEL = "device_model"
        const val CONNECT_QUERY_OS = "os"
        const val CONNECT_QUERY_OS_VERSION = "os_version"
        const val CONNECT_QUERY_NETWORK_TYPE = "network"
        const val CONNECT_QUERY_PARTICIPANT_SID = "sid"

        const val SD_TYPE_ANSWER = "answer"
        const val SD_TYPE_OFFER = "offer"
        const val SD_TYPE_PRANSWER = "pranswer"
        const val SDK_TYPE = "android"

        private val skipQueueTypes = listOf(
            LivekitRtc.SignalRequest.MessageCase.SYNC_STATE,
            LivekitRtc.SignalRequest.MessageCase.TRICKLE,
            LivekitRtc.SignalRequest.MessageCase.OFFER,
            LivekitRtc.SignalRequest.MessageCase.ANSWER,
            LivekitRtc.SignalRequest.MessageCase.SIMULATE,
            LivekitRtc.SignalRequest.MessageCase.LEAVE,
        )

        private fun iceServer(url: String) =
            PeerConnection.IceServer.builder(url).createIceServer()

        // more stun servers might slow it down, WebRTC recommends 3 max
        val DEFAULT_ICE_SERVERS = listOf(
            iceServer("stun:stun.l.google.com:19302"),
            iceServer("stun:stun1.l.google.com:19302"),
//            iceServer("stun:stun2.l.google.com:19302"),
//            iceServer("stun:stun3.l.google.com:19302"),
//            iceServer("stun:stun4.l.google.com:19302"),
        )
        const val CLOSE_REASON_NORMAL_CLOSURE = 1000
        const val CLOSE_REASON_PING_TIMEOUT = 3000
        const val CLOSE_REASON_WEBSOCKET_FAILURE = 3500
    }
}

@Suppress("EnumEntryName", "unused")
enum class ProtocolVersion(val value: Int) {
    v1(1),
    v2(2),
    v3(3),
    v4(4),
    v5(5),
    v6(6),
    v7(7),
    v8(8),
    v9(9),
}<|MERGE_RESOLUTION|>--- conflicted
+++ resolved
@@ -652,13 +652,11 @@
             LivekitRtc.SignalResponse.MessageCase.RECONNECT -> {
                 // TODO
             }
-<<<<<<< HEAD
+
             LivekitRtc.SignalResponse.MessageCase.SUBSCRIPTION_RESPONSE -> {
                 // TODO
             }
-=======
-
->>>>>>> 1ad5dc0d
+
             LivekitRtc.SignalResponse.MessageCase.MESSAGE_NOT_SET,
             null -> {
                 LKLog.v { "empty messageCase!" }
