/*
 * Copyright 2023-2024 LiveKit, Inc.
 *
 * Licensed under the Apache License, Version 2.0 (the "License");
 * you may not use this file except in compliance with the License.
 * You may obtain a copy of the License at
 *
 *     http://www.apache.org/licenses/LICENSE-2.0
 *
 * Unless required by applicable law or agreed to in writing, software
 * distributed under the License is distributed on an "AS IS" BASIS,
 * WITHOUT WARRANTIES OR CONDITIONS OF ANY KIND, either express or implied.
 * See the License for the specific language governing permissions and
 * limitations under the License.
 */

package io.livekit.android

import android.app.Application
import android.content.Context
import io.livekit.android.audio.AudioProcessingController
import io.livekit.android.dagger.DaggerLiveKitComponent
import io.livekit.android.dagger.RTCModule
import io.livekit.android.dagger.create
import io.livekit.android.room.Room
import io.livekit.android.util.LKLog
import io.livekit.android.util.LoggingLevel
import timber.log.Timber

object LiveKit {
    /**
     * [LoggingLevel] to use for Livekit logs. Set to [LoggingLevel.OFF] to turn off logs.
     *
     * Defaults to [LoggingLevel.OFF]
     */
    @JvmStatic
    var loggingLevel: LoggingLevel
        get() = LKLog.loggingLevel
        set(value) {
            LKLog.loggingLevel = value

            // Plant debug tree if needed.
            if (value != LoggingLevel.OFF) {
                val forest = Timber.forest()
                val needsPlanting = forest.none { it is Timber.DebugTree }

                if (needsPlanting) {
                    Timber.plant(Timber.DebugTree())
                }
            }
        }

<<<<<<< HEAD
        /**
         * Returns the [AudioProcessingController] used by LiveKit for
         * external audio processing.
         */
        fun audioProcessingController(): AudioProcessingController {
            return RTCModule.audioProcessingController()
        }

        /**
         * Create a Room object.
         */
        fun create(
            appContext: Context,
            options: RoomOptions = RoomOptions(),
            overrides: LiveKitOverrides = LiveKitOverrides(),
        ): Room {
            val ctx = appContext.applicationContext

            if (ctx !is Application) {
                LKLog.w { "Application context was not found, this may cause memory leaks." }
            }

            val component = DaggerLiveKitComponent
                .factory()
                .create(ctx, overrides)

            val room = component.roomFactory().create(ctx)

            options.audioTrackCaptureDefaults?.let {
                room.audioTrackCaptureDefaults = it
            }
            options.videoTrackCaptureDefaults?.let {
                room.videoTrackCaptureDefaults = it
            }

            options.audioTrackPublishDefaults?.let {
                room.audioTrackPublishDefaults = it
            }
            options.videoTrackPublishDefaults?.let {
                room.videoTrackPublishDefaults = it
            }
            room.adaptiveStream = options.adaptiveStream
            room.dynacast = options.dynacast
=======
    /**
     * Enables logs for the underlying WebRTC sdk logging. Used in conjunction with [loggingLevel].
     *
     * Note: WebRTC logging is very noisy and should only be used to diagnose native WebRTC issues.
     */
    @JvmStatic
    var enableWebRTCLogging: Boolean = false

    /**
     * Certain WebRTC classes need to be initialized prior to use.
     *
     * This does not need to be called under normal circumstances, as [LiveKit.create]
     * will handle this for you.
     */
    fun init(appContext: Context) {
        RTCModule.libWebrtcInitialization(appContext)
    }
>>>>>>> 4a41b5ac

    /**
     * Create a Room object.
     */
    fun create(
        appContext: Context,
        options: RoomOptions = RoomOptions(),
        overrides: LiveKitOverrides = LiveKitOverrides(),
    ): Room {
        val ctx = appContext.applicationContext

        if (ctx !is Application) {
            LKLog.w { "Application context was not found, this may cause memory leaks." }
        }

        val component = DaggerLiveKitComponent
            .factory()
            .create(ctx, overrides)

        val room = component.roomFactory().create(ctx)

        options.audioTrackCaptureDefaults?.let {
            room.audioTrackCaptureDefaults = it
        }
        options.videoTrackCaptureDefaults?.let {
            room.videoTrackCaptureDefaults = it
        }

        options.audioTrackPublishDefaults?.let {
            room.audioTrackPublishDefaults = it
        }
        options.videoTrackPublishDefaults?.let {
            room.videoTrackPublishDefaults = it
        }
        room.adaptiveStream = options.adaptiveStream
        room.dynacast = options.dynacast
        room.e2eeOptions = options.e2eeOptions

        return room
    }
}<|MERGE_RESOLUTION|>--- conflicted
+++ resolved
@@ -50,7 +50,6 @@
             }
         }
 
-<<<<<<< HEAD
         /**
          * Returns the [AudioProcessingController] used by LiveKit for
          * external audio processing.
@@ -59,42 +58,6 @@
             return RTCModule.audioProcessingController()
         }
 
-        /**
-         * Create a Room object.
-         */
-        fun create(
-            appContext: Context,
-            options: RoomOptions = RoomOptions(),
-            overrides: LiveKitOverrides = LiveKitOverrides(),
-        ): Room {
-            val ctx = appContext.applicationContext
-
-            if (ctx !is Application) {
-                LKLog.w { "Application context was not found, this may cause memory leaks." }
-            }
-
-            val component = DaggerLiveKitComponent
-                .factory()
-                .create(ctx, overrides)
-
-            val room = component.roomFactory().create(ctx)
-
-            options.audioTrackCaptureDefaults?.let {
-                room.audioTrackCaptureDefaults = it
-            }
-            options.videoTrackCaptureDefaults?.let {
-                room.videoTrackCaptureDefaults = it
-            }
-
-            options.audioTrackPublishDefaults?.let {
-                room.audioTrackPublishDefaults = it
-            }
-            options.videoTrackPublishDefaults?.let {
-                room.videoTrackPublishDefaults = it
-            }
-            room.adaptiveStream = options.adaptiveStream
-            room.dynacast = options.dynacast
-=======
     /**
      * Enables logs for the underlying WebRTC sdk logging. Used in conjunction with [loggingLevel].
      *
@@ -112,7 +75,6 @@
     fun init(appContext: Context) {
         RTCModule.libWebrtcInitialization(appContext)
     }
->>>>>>> 4a41b5ac
 
     /**
      * Create a Room object.
