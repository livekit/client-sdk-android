--- conflicted
+++ resolved
@@ -141,16 +141,6 @@
 dependencies {
     //api fileTree(dir: 'libs', include: ['*.jar'])
     implementation "org.jetbrains.kotlin:kotlin-stdlib-jdk7:$kotlin_version"
-<<<<<<< HEAD
-    implementation deps.coroutines.lib
-    implementation "org.jetbrains.kotlinx:kotlinx-serialization-json:${versions.serialization}"
-    api 'io.github.webrtc-sdk:android-prefixed:114.5735.08'
-    api "com.squareup.okhttp3:okhttp:4.12.0"
-    api 'com.github.davidliu:audioswitch:89582c47c9a04c62f90aa5e57251af4800a62c9a'
-    implementation deps.androidx.annotation
-    implementation "androidx.core:core:${versions.androidx_core}"
-    implementation "com.google.protobuf:protobuf-javalite:${versions.protobuf}"
-=======
     implementation libs.coroutines.lib
     implementation libs.kotlinx.serialization.json
     api libs.webrtc
@@ -159,7 +149,6 @@
     implementation libs.androidx.annotation
     implementation libs.androidx.core
     implementation libs.protobuf.javalite
->>>>>>> bca9985f
 
     implementation libs.android.jain.sip.ri
 
