/*
 * Copyright 2023-2024 LiveKit, Inc.
 *
 * Licensed under the Apache License, Version 2.0 (the "License");
 * you may not use this file except in compliance with the License.
 * You may obtain a copy of the License at
 *
 *     http://www.apache.org/licenses/LICENSE-2.0
 *
 * Unless required by applicable law or agreed to in writing, software
 * distributed under the License is distributed on an "AS IS" BASIS,
 * WITHOUT WARRANTIES OR CONDITIONS OF ANY KIND, either express or implied.
 * See the License for the specific language governing permissions and
 * limitations under the License.
 */

package io.livekit.android.sample

import android.app.Activity
import android.media.projection.MediaProjectionManager
import android.os.Bundle
import android.os.Parcelable
import android.view.WindowManager
import android.widget.EditText
import android.widget.Toast
import androidx.activity.result.contract.ActivityResultContracts
import androidx.appcompat.app.AlertDialog
import androidx.appcompat.app.AppCompatActivity
import androidx.lifecycle.lifecycleScope
import androidx.recyclerview.widget.LinearLayoutManager
import com.github.ajalt.timberkt.Timber
import com.xwray.groupie.GroupieAdapter
import io.livekit.android.audio.AudioProcessorInterface
import io.livekit.android.audio.AudioProcessorOptions
import io.livekit.android.sample.common.R
import io.livekit.android.sample.databinding.CallActivityBinding
import io.livekit.android.sample.dialog.showAudioProcessorSwitchDialog
import io.livekit.android.sample.dialog.showDebugMenuDialog
import io.livekit.android.sample.dialog.showSelectAudioDeviceDialog
import io.livekit.android.sample.model.StressTest
import kotlinx.coroutines.flow.collectLatest
import kotlinx.parcelize.Parcelize
import java.nio.ByteBuffer

class CallActivity : AppCompatActivity() {

    private val viewModel: CallViewModel by viewModelByFactory {
        val args = intent.getParcelableExtra<BundleArgs>(KEY_ARGS)
            ?: throw NullPointerException("args is null!")
<<<<<<< HEAD
        CallViewModel(
            url = args.url,
            token = args.token,
            e2ee = args.e2eeOn,
            e2eeKey = args.e2eeKey,
            stressTest = args.stressTest,
            application = application,
        )
=======

        val audioProcessor = object : AudioProcessorInterface {
            override fun isEnabled(): Boolean {
                Timber.d { "${getName()} isEnabled" }
                return true
            }

            override fun getName(): String {
                return "fake_noise_cancellation"
            }

            override fun initializeAudioProcessing(sampleRateHz: Int, numChannels: Int) {
                Timber.d { "${getName()} initialize" }
            }

            override fun resetAudioProcessing(newRate: Int) {
                Timber.d { "${getName()} reset" }
            }

            override fun processAudio(numBands: Int, numFrames: Int, buffer: ByteBuffer) {
                Timber.d { "${getName()} process" }
            }
        }

        val audioProcessorOptions = AudioProcessorOptions(
            capturePostProcessor = audioProcessor,
        )

        CallViewModel(args.url, args.token, application, args.e2ee, args.e2eeKey, audioProcessorOptions)
>>>>>>> 8840856d
    }
    private lateinit var binding: CallActivityBinding
    private val screenCaptureIntentLauncher =
        registerForActivityResult(
            ActivityResultContracts.StartActivityForResult(),
        ) { result ->
            val resultCode = result.resultCode
            val data = result.data
            if (resultCode != Activity.RESULT_OK || data == null) {
                return@registerForActivityResult
            }
            viewModel.startScreenCapture(data)
        }

    override fun onCreate(savedInstanceState: Bundle?) {
        super.onCreate(savedInstanceState)
        window.addFlags(WindowManager.LayoutParams.FLAG_KEEP_SCREEN_ON)
        binding = CallActivityBinding.inflate(layoutInflater)

        setContentView(binding.root)

        // Audience row setup
        val audienceAdapter = GroupieAdapter()
        binding.audienceRow.apply {
            layoutManager = LinearLayoutManager(this@CallActivity, LinearLayoutManager.HORIZONTAL, false)
            adapter = audienceAdapter
        }

        lifecycleScope.launchWhenCreated {
            viewModel.participants
                .collect { participants ->
                    val items = participants.map { participant -> ParticipantItem(viewModel.room, participant) }
                    audienceAdapter.update(items)
                }
        }

        // speaker view setup
        val speakerAdapter = GroupieAdapter()
        binding.speakerView.apply {
            layoutManager = LinearLayoutManager(this@CallActivity, LinearLayoutManager.HORIZONTAL, false)
            adapter = speakerAdapter
        }
        lifecycleScope.launchWhenCreated {
            viewModel.primarySpeaker.collectLatest { speaker ->
                val items = listOfNotNull(speaker)
                    .map { participant -> ParticipantItem(viewModel.room, participant, speakerView = true) }
                speakerAdapter.update(items)
            }
        }

        // Controls setup
        viewModel.cameraEnabled.observe(this) { enabled ->
            binding.camera.setOnClickListener { viewModel.setCameraEnabled(!enabled) }
            binding.camera.setImageResource(
                if (enabled) {
                    R.drawable.outline_videocam_24
                } else {
                    R.drawable.outline_videocam_off_24
                },
            )
            binding.flipCamera.isEnabled = enabled
        }
        viewModel.micEnabled.observe(this) { enabled ->
            binding.mic.setOnClickListener { viewModel.setMicEnabled(!enabled) }
            binding.mic.setImageResource(
                if (enabled) {
                    R.drawable.outline_mic_24
                } else {
                    R.drawable.outline_mic_off_24
                },
            )
        }

        binding.flipCamera.setOnClickListener { viewModel.flipCamera() }
        viewModel.screenshareEnabled.observe(this) { enabled ->
            binding.screenShare.setOnClickListener {
                if (enabled) {
                    viewModel.stopScreenCapture()
                } else {
                    requestMediaProjection()
                }
            }
            binding.screenShare.setImageResource(
                if (enabled) {
                    R.drawable.baseline_cast_connected_24
                } else {
                    R.drawable.baseline_cast_24
                },
            )
        }

        binding.message.setOnClickListener {
            val editText = EditText(this)
            AlertDialog.Builder(this)
                .setTitle("Send Message")
                .setView(editText)
                .setPositiveButton("Send") { dialog, _ ->
                    viewModel.sendData(editText.text?.toString() ?: "")
                }
                .setNegativeButton("Cancel") { _, _ -> }
                .create()
                .show()
        }

        viewModel.enhancedNsEnabled.observe(this) { enabled ->
            binding.enhancedNs.visibility = if (enabled) {
                android.view.View.VISIBLE
            } else {
                android.view.View.GONE
            }
        }

        binding.enhancedNs.setOnClickListener {
            showAudioProcessorSwitchDialog(viewModel)
        }

        binding.exit.setOnClickListener { finish() }

        // Controls row 2
        binding.audioSelect.setOnClickListener {
            showSelectAudioDeviceDialog(viewModel)
        }
        lifecycleScope.launchWhenCreated {
            viewModel.permissionAllowed.collect { allowed ->
                val resource = if (allowed) R.drawable.account_cancel_outline else R.drawable.account_cancel
                binding.permissions.setImageResource(resource)
            }
        }
        binding.permissions.setOnClickListener {
            viewModel.toggleSubscriptionPermissions()
        }

        binding.debugMenu.setOnClickListener {
            showDebugMenuDialog(viewModel)
        }
    }

    override fun onResume() {
        super.onResume()
        lifecycleScope.launchWhenResumed {
            viewModel.error.collect {
                if (it != null) {
                    Toast.makeText(this@CallActivity, "Error: $it", Toast.LENGTH_LONG).show()
                    viewModel.dismissError()
                }
            }
        }

        lifecycleScope.launchWhenResumed {
            viewModel.dataReceived.collect {
                Toast.makeText(this@CallActivity, "Data received: $it", Toast.LENGTH_LONG).show()
            }
        }
    }

    private fun requestMediaProjection() {
        val mediaProjectionManager =
            getSystemService(MEDIA_PROJECTION_SERVICE) as MediaProjectionManager
        screenCaptureIntentLauncher.launch(mediaProjectionManager.createScreenCaptureIntent())
    }

    override fun onDestroy() {
        binding.audienceRow.adapter = null
        binding.speakerView.adapter = null
        super.onDestroy()
    }

    companion object {
        const val KEY_ARGS = "args"
    }

    @Parcelize
    data class BundleArgs(
        val url: String,
        val token: String,
        val e2eeKey: String,
        val e2eeOn: Boolean,
        val stressTest: StressTest,
    ) : Parcelable
}<|MERGE_RESOLUTION|>--- conflicted
+++ resolved
@@ -28,10 +28,7 @@
 import androidx.appcompat.app.AppCompatActivity
 import androidx.lifecycle.lifecycleScope
 import androidx.recyclerview.widget.LinearLayoutManager
-import com.github.ajalt.timberkt.Timber
 import com.xwray.groupie.GroupieAdapter
-import io.livekit.android.audio.AudioProcessorInterface
-import io.livekit.android.audio.AudioProcessorOptions
 import io.livekit.android.sample.common.R
 import io.livekit.android.sample.databinding.CallActivityBinding
 import io.livekit.android.sample.dialog.showAudioProcessorSwitchDialog
@@ -40,14 +37,13 @@
 import io.livekit.android.sample.model.StressTest
 import kotlinx.coroutines.flow.collectLatest
 import kotlinx.parcelize.Parcelize
-import java.nio.ByteBuffer
 
 class CallActivity : AppCompatActivity() {
 
     private val viewModel: CallViewModel by viewModelByFactory {
         val args = intent.getParcelableExtra<BundleArgs>(KEY_ARGS)
             ?: throw NullPointerException("args is null!")
-<<<<<<< HEAD
+
         CallViewModel(
             url = args.url,
             token = args.token,
@@ -56,37 +52,6 @@
             stressTest = args.stressTest,
             application = application,
         )
-=======
-
-        val audioProcessor = object : AudioProcessorInterface {
-            override fun isEnabled(): Boolean {
-                Timber.d { "${getName()} isEnabled" }
-                return true
-            }
-
-            override fun getName(): String {
-                return "fake_noise_cancellation"
-            }
-
-            override fun initializeAudioProcessing(sampleRateHz: Int, numChannels: Int) {
-                Timber.d { "${getName()} initialize" }
-            }
-
-            override fun resetAudioProcessing(newRate: Int) {
-                Timber.d { "${getName()} reset" }
-            }
-
-            override fun processAudio(numBands: Int, numFrames: Int, buffer: ByteBuffer) {
-                Timber.d { "${getName()} process" }
-            }
-        }
-
-        val audioProcessorOptions = AudioProcessorOptions(
-            capturePostProcessor = audioProcessor,
-        )
-
-        CallViewModel(args.url, args.token, application, args.e2ee, args.e2eeKey, audioProcessorOptions)
->>>>>>> 8840856d
     }
     private lateinit var binding: CallActivityBinding
     private val screenCaptureIntentLauncher =
